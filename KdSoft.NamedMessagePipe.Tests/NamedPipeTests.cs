--- conflicted
+++ resolved
@@ -27,11 +27,7 @@
             using var server = new NamedMessagePipeServer(PipeName, cts.Token, 16);
             var readTask = Task.Run(async () => {
                 await foreach (var msgSequence in server.Messages().ConfigureAwait(false)) {
-<<<<<<< HEAD
-                    var msg = Encoding.UTF8.GetString(msgSequence.ToArray());
-=======
-                    var msg = GetString(msgSequence);
->>>>>>> 7ff92ee3
+                    var msg = GetString(msgSequence);
                     _output.WriteLine(msg);
                 }
                 _output.WriteLine("End of messages");
@@ -56,11 +52,7 @@
             using var server1 = new NamedMessagePipeServer(PipeName, cts.Token, 16);
             var server1Task = Task.Run(async () => {
                 await foreach (var msgSequence in server1.Messages().ConfigureAwait(false)) {
-<<<<<<< HEAD
-                    var msg = Encoding.UTF8.GetString(msgSequence.ToArray());
-=======
-                    var msg = GetString(msgSequence);
->>>>>>> 7ff92ee3
+                    var msg = GetString(msgSequence);
                     _output.WriteLine(msg);
                 }
                 _output.WriteLine("Server1: End of messages");
@@ -69,11 +61,7 @@
             using var server2 = new NamedMessagePipeServer(PipeName, cts.Token, 16);
             var server2Task = Task.Run(async () => {
                 await foreach (var msgSequence in server2.Messages().ConfigureAwait(false)) {
-<<<<<<< HEAD
-                    var msg = Encoding.UTF8.GetString(msgSequence.ToArray());
-=======
-                    var msg = GetString(msgSequence);
->>>>>>> 7ff92ee3
+                    var msg = GetString(msgSequence);
                     _output.WriteLine(msg);
                 }
                 _output.WriteLine("Server2: End of messages");
@@ -108,11 +96,7 @@
             // server listens for incoming messages and replies with a number of messages
             var serverTask = Task.Run(async () => {
                 await foreach (var msgSequence in server.Messages().ConfigureAwait(false)) {
-<<<<<<< HEAD
-                    var msg = Encoding.UTF8.GetString(msgSequence.ToArray());
-=======
-                    var msg = GetString(msgSequence);
->>>>>>> 7ff92ee3
+                    var msg = GetString(msgSequence);
                     _output.WriteLine(msg);
                     for (int indx = 0; indx < 10; indx++) {
                         var msgBytes = Encoding.UTF8.GetBytes($"A long message exceeding 16 bytes, index: {indx}");
@@ -134,11 +118,7 @@
             // it depends on the server sending the termination message
             var clientCts = new CancellationTokenSource();
             await foreach (var msgSequence in client.Messages(clientCts.Token).ConfigureAwait(false)) {
-<<<<<<< HEAD
-                var msg = Encoding.UTF8.GetString(msgSequence.ToArray());
-=======
                 var msg = GetString(msgSequence);
->>>>>>> 7ff92ee3
                 _output.WriteLine(msg);
                 if (msg == "Last Message") {
                     clientCts.Cancel();
@@ -162,11 +142,7 @@
 
             var serverTask = Task.Run(async () => {
                 await foreach (var msgSequence in server.Messages().ConfigureAwait(false)) {
-<<<<<<< HEAD
-                    var msg = Encoding.UTF8.GetString(msgSequence.ToArray());
-=======
-                    var msg = GetString(msgSequence);
->>>>>>> 7ff92ee3
+                    var msg = GetString(msgSequence);
                     _output.WriteLine(msg);
                     var reply = Encoding.UTF8.GetBytes($"Reply to {msg}");
                     await server.WriteAsync(reply, 0, reply.Length).ConfigureAwait(false);
@@ -193,11 +169,7 @@
 
                 // this restarts the listener
                 await foreach (var msgSequence in client.Messages(clientCts.Token).ConfigureAwait(false)) {
-<<<<<<< HEAD
-                    var msg = Encoding.UTF8.GetString(msgSequence.ToArray());
-=======
-                    var msg = GetString(msgSequence);
->>>>>>> 7ff92ee3
+                    var msg = GetString(msgSequence);
                     _output.WriteLine(msg);
                     // we expect only one message, so we end the loop
                     clientCts.Cancel();
@@ -222,11 +194,7 @@
             using var server1 = new NamedMessagePipeServer(PipeName, serverCts.Token, 16);
             var server1Task = Task.Run(async () => {
                 await foreach (var msgSequence in server1.Messages().ConfigureAwait(false)) {
-<<<<<<< HEAD
-                    var msg = Encoding.UTF8.GetString(msgSequence.ToArray());
-=======
-                    var msg = GetString(msgSequence);
->>>>>>> 7ff92ee3
+                    var msg = GetString(msgSequence);
                     _output.WriteLine(msg);
                     var reply = Encoding.UTF8.GetBytes($"Server1 reply to {msg}");
                     await server1.WriteAsync(reply, 0, reply.Length).ConfigureAwait(false);
@@ -237,11 +205,7 @@
             using var server2 = new NamedMessagePipeServer(PipeName, serverCts.Token, 16);
             var server2Task = Task.Run(async () => {
                 await foreach (var msgSequence in server2.Messages().ConfigureAwait(false)) {
-<<<<<<< HEAD
-                    var msg = Encoding.UTF8.GetString(msgSequence.ToArray());
-=======
-                    var msg = GetString(msgSequence);
->>>>>>> 7ff92ee3
+                    var msg = GetString(msgSequence);
                     _output.WriteLine(msg);
                     var reply = Encoding.UTF8.GetBytes($"Server2 reply to {msg}");
                     await server2.WriteAsync(reply, 0, reply.Length).ConfigureAwait(false);
@@ -260,11 +224,7 @@
 
                     // this restarts the listener
                     await foreach (var msgSequence in client.Messages(clientCts.Token).ConfigureAwait(false)) {
-<<<<<<< HEAD
-                        var msg = Encoding.UTF8.GetString(msgSequence.ToArray());
-=======
                         var msg = GetString(msgSequence);
->>>>>>> 7ff92ee3
                         _output.WriteLine(msg);
                         // we expect only one message, so we end the loop
                         clientCts.Cancel();
